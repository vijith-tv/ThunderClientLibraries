--- conflicted
+++ resolved
@@ -17,12 +17,9 @@
  * limitations under the License.
  */
  
-<<<<<<< HEAD
-=======
 #define MODULE_NAME OCDMAdapter_GStreamer
 
 #include <core/core.h>
->>>>>>> b67332a2
 #include "open_cdm_adapter.h"
 #include <stdlib.h>
 #include <gst/gst.h>
@@ -37,19 +34,11 @@
     if (!gst_buffer_map (buffer, &map, writable ? GST_MAP_WRITE : GST_MAP_READ)) {
         return false;
     }
-<<<<<<< HEAD
 
     *data = reinterpret_cast<uint8_t* >(map.data);
     *size = static_cast<uint32_t >(map.size);
     gst_buffer_unmap (buffer, &map);
 
-=======
-
-    *data = reinterpret_cast<uint8_t* >(map.data);
-    *size = static_cast<uint32_t >(map.size);
-    gst_buffer_unmap (buffer, &map);
-
->>>>>>> b67332a2
     return true;
 }
 
